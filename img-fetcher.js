#!/usr/bin/env node

const fs = require('fs');
const axios = require('axios');
const cheerio = require('cheerio');
const cliProgress = require('cli-progress');
const { Command } = require('commander');
const packageJson = require('./package.json');
const { resolve } = require('url');
const { basename } = require('path');
const { rejects } = require('assert');

/**
 * Helper for creating a download progress bar format.
 * @param {string} description - Description of progress bar.
*/
function createDownloadProgressBarFormat(description) {
  return function dataProgessBarFormatter(options, params, _payload) {
    // Sometimes we don't have access to the total
    const barProgress = Math.round(params.progress * options.barCompleteString.length);
    const bar = options.barCompleteString.substr(0, barProgress).padEnd(options.barCompleteString.length);
    if (params.total <= 0) {
      return `${bar} | ${description.substring(0, 50)} | ${params.value} bytes`;
    } else {
      return `${bar} | ${description.substring(0, 50)} | ${params.value}/${params.total} bytes`;
    }
  }
}

/**
 * Downloads images from a web page based on a CSS selector.
 * @param {string} url - The URL of the web page to download images from.
 * @param {string} selector - The CSS selector to use to find images on the web page.
 * @param {string} outputDirectory - The directory to save downloaded images to.
 * @param {number} limit - The maximum number of images to download.
 */
async function downloadImagesFromWebPage(url, selector, outputDirectory, limit) {
  try {
    const baseImageUrl = new URL(url);
    const baseProtocol = baseImageUrl.protocol;
    const baseHostname = baseImageUrl.hostname;
    const basePath = baseImageUrl.pathname.replace(/\/[^/]*$/, '');

    // Create output directory if it doesn't exist
    if (!fs.existsSync(outputDirectory)) {
      fs.mkdirSync(outputDirectory, { recursive: true });
      console.log(`Created output directory: ${outputDirectory}`);
    }

    // Create a progress bar for fetching the web page data
    const dataProgessBar = new cliProgress.SingleBar({
      hideCursor: true, forceRedraw: true,
      format: createDownloadProgressBarFormat('Downloading data')
    }, cliProgress.Presets.shades_classic);

    // Fetch data from web page
    dataProgessBar.start(0);
    const response = await axios.get(url, {
      onDownloadProgress: progressEvent => {
        if (progressEvent.total) {
          dataProgessBar.setTotal(progressEvent.total);
        } else {
          dataProgessBar.setTotal(0);
        }
        dataProgessBar.update(progressEvent.loaded);
      }
    });
    dataProgessBar.stop();

    // Load data into cheerio
    const html = response.data;
    const $ = cheerio.load(html);

    // Find images on web page using CSS selector
    const images = [];
    $(selector).each((_index, element) => {
      const src = $(element).attr('src');
      if (src) images.push(src);
    });

    // Create progress bars for downloading the images
    let imageProgessBars = new cliProgress.MultiBar({},
      cliProgress.Presets.shades_classic
    );

    // Create promises for downloading images
    let downloadedSet = new Set();
    let downloadedCount = 0;
    let skippedCount = 0;
    let downloadTasks = images.map((imageUrl) => new Promise((resolve, reject) => {
      // If the limit is exceeded, then resolve this task
      if (downloadedCount + skippedCount >= limit) {
        resolve();
      }

      // Check if image URL is relative
      const absoluteImageUrl = imageUrl;
      if (!/^(?:[a-z]+:)?\/\//i.test(imageUrl)) {
        absoluteImageUrl = resolve(`${baseProtocol}//${baseHostname}${basePath}`, imageUrl);
      }

<<<<<<< HEAD
      // Create a name and path for to-be-downloaded image
      const { pathname } = new URL(absoluteImageUrl);
      const imageName = basename(pathname);
      const filePath = `${outputDirectory}/${imageName}`;
=======
        // Check if image URL is relative
        if (isRelativeURL(imageUrl)) {
          absoluteImageUrl = new URL(imageUrl, baseImageUrl).href;
        }
>>>>>>> a466235f

      // If we should skip, then resolve this task
      if (downloadedSet.has(imageName) || fs.existsSync(filePath)) {
        skippedCount++;
        resolve();
      // Otherwise, attempt to download this image
      } else {
        // Create a progress bar for downloading this image
        const paddedLength = 35;
        const imageNamePadded = imageName.length > paddedLength
          ? `${imageName.substring(0, paddedLength - 3)}...`
          : imageName.padEnd(paddedLength);
        const imageProgessBar = imageProgessBars.create(null, null, {}, {
          hideCursor: true, forceRedraw: true, stopOnComplete: true,
          format: createDownloadProgressBarFormat(`${imageNamePadded}`)
        });

        // Download this image
        imageProgessBar.start(0);
        downloadImage(absoluteImageUrl, filePath, (progressEvent) => {
            if (progressEvent.total) {
              imageProgessBar.setTotal(progressEvent.total);
            } else {
              imageProgessBar.setTotal(0);
            }
            imageProgessBar.update(progressEvent.loaded);
        }, () => {
          // If we succeed, then resolve this task
          downloadedSet.add(imageName);
          downloadedCount++;
          resolve();
        }, () => {
          // If we fail, then reject this task
          reject();
        });
      }
    }));

    // Run all our download tasks 
    imageProgessBars.log('Downloading images\n');
    Promise.all(downloadTasks).then(() => {
      imageProgessBars.stop();
      
      if (downloadedCount > 0) {
        console.log(`${downloadedCount} image${downloadedCount > 1 ? 's' : ''} were successfully downloaded.`);
      } else {
        console.log('No images were downloaded.');
      }
      if (skippedCount > 0) {
        console.log(`${skippedCount} image${skippedCount > 1 ? 's' : ''} were already downloaded (or appeared more than once).`);
      }
    });
  } catch (error) {
    console.error('Error occurred:', error.message);
  }
}

/**
 * Checks if a URL is relative.
 * @param {string} url - The URL to check.
 * @returns {boolean} - True if the URL is relative, false otherwise.
 */
function isRelativeURL(url) {
  try {
    const parsedURL = new URL(url);
    return !parsedURL.protocol; // Returns true for relative URLs (no protocol)
  } catch (error) {
    // If parsing the URL throws an error, it is likely a relative URL
    return true;
  }
}

/**
 * Downloads an image from a URL and saves it to a file.
 * @param {string} imageUrl - The URL of the image to download.
 * @param {string} filePath - The path to save the downloaded image to.
.* @param {function} onProgress - Callback that provides download progress events
.* @param {function} onDone - Callback that should be called when an error occurs.
.* @param {function} onError - Callback that should be called when completed.
 */
async function downloadImage(imageUrl, filePath, onProgress, onDone, onError) {
  try {
    const response = await axios.get(imageUrl, {
      responseType: 'arraybuffer',
      onDownloadProgress: onProgress
    });
    fs.writeFileSync(filePath, Buffer.from(response.data));
    onDone();
  } catch (error) {
    console.error('Error occurred while downloading image:', error.message);
    onError();
  }
}

const program = new Command();
program.version(packageJson.version);

program
  .option('-o, --output <directory>', 'Specify the output directory for downloaded images', process.cwd())
  .option('-l, --limit <n>', 'Set the maximum number of images to download', Math.floor, 100)
  .arguments('<url> <selector>')
  .action((url, selector) => {
    const options = program.opts();
    downloadImagesFromWebPage(url, selector, options.output, options.limit);
  })
  .parse(process.argv);<|MERGE_RESOLUTION|>--- conflicted
+++ resolved
@@ -92,24 +92,15 @@
       if (downloadedCount + skippedCount >= limit) {
         resolve();
       }
-
+       
       // Check if image URL is relative
-      const absoluteImageUrl = imageUrl;
-      if (!/^(?:[a-z]+:)?\/\//i.test(imageUrl)) {
-        absoluteImageUrl = resolve(`${baseProtocol}//${baseHostname}${basePath}`, imageUrl);
-      }
-
-<<<<<<< HEAD
-      // Create a name and path for to-be-downloaded image
+      if (isRelativeURL(imageUrl)) {
+        absoluteImageUrl = new URL(imageUrl, baseImageUrl).href;
+      }
+      
       const { pathname } = new URL(absoluteImageUrl);
       const imageName = basename(pathname);
       const filePath = `${outputDirectory}/${imageName}`;
-=======
-        // Check if image URL is relative
-        if (isRelativeURL(imageUrl)) {
-          absoluteImageUrl = new URL(imageUrl, baseImageUrl).href;
-        }
->>>>>>> a466235f
 
       // If we should skip, then resolve this task
       if (downloadedSet.has(imageName) || fs.existsSync(filePath)) {
